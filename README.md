# Majick Karpet - Rugs.fun Game Analytics Bot

![Majick Karpet Logo](./assets/rugs-dot-bot-logo1.png)

## Overview

Majick Karpet is a Node.js application for real-time analytics and strategy simulation on [rugs.fun](https://rugs.fun). It connects via WebSocket, parses game events, tracks player and house state, enforces risk controls, and logs actionable insights.

 

## Key Features

- **Real-Time Monitoring**: Parses and logs game state and events.
- **Risk Management**: Configurable limits with cost-basis accounting.
- **Strategy Simulation**: Load, validate, and run strategies via `StrategyManager`.
- **Event-Driven**: Decoupled services using a central `EventBus`.
- **Data Integrity**: Buffered trade-event queue in `RugsProtocolAdapter`.
- **Config Validation**: Joi schema enforcement at startup.

 

## Quick Start

```bash
npm install
npm start
```

 

## Core Technologies & Libraries

- **Node.js:** Runtime environment.
- **Puppeteer-Core:** To connect to and control the Chrome browser via CDP.
- **Winston:** For flexible and configurable logging.
- **Joi:** For configuration validation.
- **Event Emitter:** Node.js built-in `events` module for decoupled inter-service communication.

 

## Project Structure

```
MajickKarpet/
├── config/                 # Configuration files (default.json, config-service.js)
├── core/
│   ├── browser/            # Browser management (browser.js)
│   ├── communication/      # WebSocket client and protocol parsing (websocket.js, protocol.js)
│   ├── engine.js           # Main bot orchestrator
│   ├── events/             # Event bus (event-bus.js)
│   ├── services/           # Core services (data-collection, game-state, player-state, game-analytics, risk-manager, trade-execution)
│   └── strategies/         # Trading strategies (strategy-base.js, specific strategy implementations)
│   └── strategy-manager.js # Manages strategy lifecycle
├── data/                   # Persistent data (e.g., risk_manager_state.json)
├── logs/                   # Log files (app.log, raw_websocket_data.jsonl)
├── node_modules/           # NPM dependencies
├── utils/                  # Utility modules (logger.js)
├── .gitignore
├── package.json
├── package-lock.json
├── PROJECT_MEMORY.md       # Concise summary for collaborators
├── README.md               # This file
└── test-phase1.js          # Test script to run the bot and observe functionalities
```

 

## Project Map

> For a high-level development overview and orchestrational guide, see [PROJECT-STRUCTURE/PROJECT_STRUCTURE.md](./PROJECT-STRUCTURE/PROJECT_STRUCTURE.md).

 

## Key Services & Modules

- **`BotEngine` (`core/engine.js`):** Orchestrates the startup, running, and shutdown of all other modules and services.
- **`BrowserManager` (`core/browser/browser.js`):** Manages the connection to the Chrome instance.
- **`WebSocketClient` (`core/communication/websocket.js`):** Establishes a CDP session with the target page and forwards WebSocket frames to the event bus.
- **`RugsProtocolAdapter` (`core/communication/protocol.js`):** Parses raw WebSocket frames, decodes game-specific messages, and emits structured protocol events (e.g., `protocol:gameStateUpdate`, `protocol:tradeEvent`).
- **`DataCollectionService` (`core/services/data-collection-service.js`):** Logs all raw WebSocket frames to `logs/raw_websocket_data.jsonl` for debugging and potential replay.
- **`GameStateService` (`core/services/game-state-service.js`):** Consumes `protocol:gameStateUpdate` events, tracks the overall game state (phase, price, active status, new games), and emits higher-level game events (e.g., `game:newGame`, `game:phaseChange`, `game:rugged`).
- **`PlayerStateService` (`core/services/player-state-service.js`):** Consumes `protocol:tradeEvent` and game events to track individual player balances, investments, and P/L for both SOL and FREE currencies within each game.
- **`GameAnalyticsService` (`core/services/game-analytics-service.js`):** Listens for `game:rugged` events and calculates/logs summary statistics for the completed game (e.g., house take, total players, total trades).
  - **Note on FREE Tokens:** While the `PlayerStateService` tracks FREE token balances for individual players, the `GameAnalyticsService` primarily focuses on SOL-based financial metrics for the game summary. FREE token transactions are intentionally separated and do not impact the calculation of "Total SOL Invested," "Total SOL Returned," or "House Take (SOL)." The "0 FREE Tokens Invested/Sold" in the summary is an expected outcome, reflecting that their quantitative flow is not the current focus of the aggregate game analytics.
- **`EventBus` (`core/events/event-bus.js`):** A singleton event emitter used for decoupled communication between different modules.
- **`Logger` (`utils/logger.js`):** Configures and provides the Winston logger instance used throughout the application.
- **`TradeExecutionService`**: Simulates buy/sell orders and emits `trade:simulatedBuy`/`Sell` events.
- **`RiskManagerService`**: Centralized risk control. Performs pre-trade checks against configured global and strategy-specific limits. Updates exposure based on simulated trades using cost-basis. Persists its exposure state.
- **`StrategyManager`**: Manages the lifecycle (load, init, start, stop, shutdown) of all trading strategies.
- **`StrategyBase` & Strategy Implementations**: Define trading logic, call `executeBuy`/`executeSell` (which trigger risk checks), and react to game events.

 

## Logging

- Console logs provide real-time operational status and event information.
- Detailed logs are written to `logs/app.log` (configurable in `config/default.json`).
- Raw WebSocket data is logged to `logs/raw_websocket_data.jsonl`.

 

## Future Goals (Phase 4 and Beyond)

- **Backtesting Engine Development:**
  - **Data Storage Architecture:** Design and implement a persistent storage solution (e.g., SQLite, then potentially InfluxDB/PostgreSQL) for historical game data, trades, and strategy performance.
  - **Replay System:** Develop a module to replay historical data, allowing strategies to be tested as if live.
  - **Performance Analytics:** Create tools for detailed backtesting analysis (P&L, Sharpe/Sortino, drawdown, win rates, etc.).
- **Advanced Strategy Development:**
  - Implement more sophisticated strategies utilizing indicators, market conditions, and learned patterns.
  - Explore human-to-algorithmic translation of successful player behaviors.
- **Enhanced Telemetry & Diagnostics:**
  - Develop a system for monitoring bot health and performance in real-time.
  - Aggregate and categorize errors and config validation failures.
- **Rigorous Multi-Strategy Testing:**
  - Thoroughly test `globalMaxConcurrentTradesGlobal` and inter-strategy risk dynamics.
- **(Future) Advanced UI/Dashboard:** A user interface for live monitoring, historical analysis, and potentially manual interaction.

 

## Final Architecture Plan & Roadmap (Post Phase 3)

_This section outlines the ongoing vision. For a concise operational summary of the current (End of Phase 3) state, please refer to `PROJECT_MEMORY.md`._

 

## Core Architecture Enhancements (Phase 3 Completion)

### 1. Event Bus Optimization

- **Event Filtering:** Add category and priority fields to all events.
- **Targeted Subscriptions:** Replace broadcast model with selective receivers.
- **Metrics Collection:** Track event processing times and queue lengths.
- **Implementation:** Extend EventBus with middleware pattern for event enrichment and filtering.

### 2. State Management Enhancements

- **Strategy State Isolation:** Each strategy maintains encapsulated, game-scoped state.
- **Service State Persistence:** Core services persist state to disk periodically.
- **State Snapshots:** Implement state serialization for critical services.
- **State Recovery:** Add initialization from saved state during startup.

### 3. Risk Management Foundation

- **RiskManagerService:** Central service for position sizing and risk control.
- **Strategy Risk Parameters:** Each strategy declares risk parameters in config.
- **Global Risk Limits:** Engine-level position and exposure limits.
- **Risk Events:** New event types (risk:limitReached, risk:warningLevel).

### 4. Configuration System Upgrade

- **Hierarchical Config:** Environment → Global → Strategy-specific.
- **Validation Schema:** Type checking and validation for all config parameters.
- **Config Reloading:** Support for partial config updates without full restart.
- **Separation of Concerns:** Split into system config and strategy config files.

 

## Technical Implementation Priorities

### 1. Simulated Trade Handling

- **Dedicated Event Type:** Create simulation:tradeExecuted separate from protocol events.
- **Simulation Flag:** Add isSimulated field to all trades.
- **Parallel Accounting:** Track simulated P&L separately from observed game state.
- **Simulation Service:** Create dedicated service for managing simulated trades.

### 2. Strategy Management

- **Enhanced StrategyManager:**
  - Add conflict detection between competing strategies.
  - Implement priority levels for strategy execution.
  - Support strategy pausing/resuming based on conditions.
- **Strategy Lifecycle Extensions:**
  - Add validateConfiguration() hook for safer startup.
  - Create analyzePerformance() hook for end-of-game review.
  - Implement adjustParameters() for adaptive strategies.

### 3. Telemetry & Diagnostics

- **Health Monitoring:**
  - Periodic status checks for all services.
  - Memory and CPU usage tracking.
  - Event processing latency monitoring.
- **Diagnostic Logging:**
  - Structured logging with correlation IDs.
  - Log rotation and compression.
  - Error aggregation and categorization.
- **Minimal Dashboard:**
  - Simple HTTP server exposing key metrics.

 

## Phase 4 Foundation Work

### 1. Data Storage Architecture

- **Schema Design:** Game events, trade events, strategy performance, and system telemetry schemas.
- **Storage Options:**
  - Short-term: Enhanced JSON log files with indexing.
  - Mid-term: SQLite for structured data.
  - Long-term: InfluxDB for time-series metrics + PostgreSQL for relational data.
- **Data Pipeline:** Collection → Validation → Processing → Storage → Analysis.

### 2. Backtesting Framework Architecture

- **Data Replay System:** Event reconstruction from logs, deterministic replay, time compression.
- **Simulation Environment:** Isolated strategy execution, mock services, realistic fee and latency simulation.
- **Analysis Components:** Performance metrics, strategy comparison, heat maps, and visualization.

### 3. Advanced Analytics Foundation

- **Strategy Metrics:** Sharpe/Sortino ratio, drawdown analyzer, win-rate, profit factor.
- **Game Pattern Analysis:** Rug probability estimator, god candle frequency, liquidity flow tracker.
- **Correlation Framework:** Multi-game pattern detection, strategy correlation matrix, player behavior clustering.

 

## Implementation Sequence & Milestones

### Immediate (Phase 3 Completion)

- **Week 1: Core Enhancements**
  - Complete Strategy Base Class extensions
  - Implement Enhanced EventBus with filtering
  - Create RiskManager Service skeleton
- **Week 2: State & Configuration**
  - Update Configuration System
  - Implement State Persistence
  - Separate Simulated/Real trade handling
- **Week 3: Testing & Integration**
  - Add Basic Telemetry
  - Implement Expanded Logging
  - End-to-end testing with multiple strategies

 

### Next Steps (Phase 4 Preparation)

- **Foundation Work**
  - Design database schemas
  - Create data pipeline architecture
  - Build backtesting replay skeleton
- **Early Implementations**
  - Basic strategy metrics
  - Simple game pattern analysis
  - Initial correlation tracking

 

## Success Metrics

### System Performance

- Event processing latency under 50ms for 95% of events
- Memory usage below 500MB
- CPU utilization below 25% during normal operation
- Zero data loss during disconnects

 

### Strategy Effectiveness

- Positive risk-adjusted returns (Sharpe > 1.0)
- Win rate > 55% for primary strategies
- Maximum drawdown < 15% of capital
- Strategy execution time < 10ms per decision

 

### Robustness

- 99.9% uptime (excluding planned maintenance)
- Automatic recovery from disconnects within 30 seconds
- No unhandled exceptions in production
- Complete state recovery after restart

 

## Risk Mitigation Plan

### Technical Risks

- Event Bus Overload: Implement backpressure mechanisms and circuit breakers
- Memory Leaks: Regular health checks and automated resource monitoring
- Data Loss: Redundant storage and transaction logging
- Browser/WebSocket Issues: Resilient reconnection and state recovery

 

### Trading Risks

- Strategy Failure: Isolation between strategies to prevent cascading failures
- Excessive Trading: Rate limits and position size caps
- Capital Exposure: Global exposure limits across all strategies
- Adverse Selection: Performance monitoring to detect strategy degradation

 

## Open Questions & Next Actions

### Further Research Needed

- Optimal database technology for our scale and query patterns
- Most effective method for strategy correlation analysis
- Best practices for configuration hot-reloading

 

### Team Decisions Required

- Prioritization of advanced metrics implementation
- Selection of initial strategies for production deployment
- Risk tolerance and position sizing parameters

 

### External Dependencies

- Evaluation of third-party libraries for time-series analysis
- Assessment of visualization frameworks for dashboard

 

---

> **Collaboration Note:**
> For optimal results, all collaborators—including agentic AI assistants—should consult `PROJECT_MEMORY.md` for a concise summary of the current architecture, priorities, and context.

_This README will be updated as the project progresses._

 

## Phase 4 Goals: Data Persistence, Backtesting, and Advanced Capabilities

With the robust foundation of Phase 3, Phase 4 will focus on enabling long-term data collection and analysis, and building a powerful backtesting engine. Key objectives include:

1.  **Data Persistence Layer (Primary Focus):**

    - **Implement `DataPersistenceService`**: To manage all database interactions using SQLite initially (via `better-sqlite3`).
    - **Define & Create Database Schema**: For `games`, `price_updates`, `game_events`, `trades`, `strategy_performance` with appropriate indexing and relations.
    - **Integrate Services**: Adapt existing services to log data through `DataPersistenceService` using batched writes and transactions.
    - **Develop Query API**: For retrieving historical data needed for backtesting and analysis.

2.  **Backtesting Engine Development:**

    - Create a `BacktestEngine` to replay historical data from the database.
    - Simulate strategy execution against historical data with time control.
    - Implement collection and basic visualization of backtest performance metrics.

3.  **Further System & Strategy Enhancements:**

    - Rigorously test `globalMaxConcurrentTradesGlobal` with multiple strategies.
    - Plan for database schema versioning and advanced query optimizations.
    - Improve system resilience for long-running data collection (memory management, crash recovery).
    - Develop more sophisticated trading strategies based on data insights.

4.  **Advanced Analytics & Long-Term Vision:**
    - Leverage persisted data for in-depth quantitative analysis.
    - Explore a dedicated UI/Dashboard for monitoring and analysis.

 

## Phase 4 Implementation Strategy: Data Persistence Layer (Based on AI Assistant Briefing)

_The following outlines the detailed plan for the initial stages of Phase 4, focusing on establishing the data persistence layer and a foundational backtesting capability. For a full project context, refer to `PROJECT_MEMORY.md`._

 

### Core Database Schema Design (SQLite Initial)

- **`games`**: `game_id` (PK), `start_time`, `end_time`, `rug_price`, `server_seed_hash`, etc.
- **`price_updates`**: `id` (PK), `game_id` (FK), `tick`, `price`, `timestamp`. Indexed on `(game_id, tick)`.
- **`game_events`**: `id` (PK), `game_id` (FK), `event_type`, `tick`, `timestamp`, `data` (JSON). Indexed on `(game_id, timestamp)`.
- **`trades`**: `id` (PK), `game_id` (FK), `player_id`, `is_simulated`, `action`, `amount`, `price`, `cost_basis`, `realized_pnl`, `strategy_id`. Indexed on `(game_id, player_id)` and `(strategy_id, game_id)`.
- **`strategy_performance`**: `id` (PK), `strategy_id`, `game_id` (FK), `trades_attempted`, `trades_executed`, `realized_pnl`, `end_exposure`. Unique on `(strategy_id, game_id)`.

_(Detailed CREATE TABLE statements as previously outlined will be implemented in `DataPersistenceService`.)_

 

### Integration Approach for `DataPersistenceService`

1.  **Service Creation & Initialization:**
    - Instantiate `DataPersistenceService` in `BotEngine`.
    - `initialize()` method will set up DB connection (e.g., `better-sqlite3`) and create schema if not present.
2.  **Event Listeners:**
    - Subscribe to `game:newGame`, `game:rugged`, `game:priceUpdate`, `game:phaseChange`.
    - Subscribe to `trade:executed` (for potential future real trades), `trade:simulatedBuy`, `trade:simulatedSell`.
    - Subscribe to `strategy:gameCompleted` (new event to be emitted by `StrategyManager` or `StrategyBase` at game end for each strategy) for `strategy_performance` data.
3.  **Batched Writes & Transactions:**
    - Implement internal queues for `price_updates`, `game_events`, `trades`.
    - A timer will periodically call `flushWriteQueues()` which will write batches to DB within transactions.
    - Critical single events like `game:newGame` may be written immediately within a transaction.
4.  **Query Methods:** Expose methods like `getGameData(gameId)`, `getGamePriceHistory(gameId)`.
5.  **Graceful Shutdown:** Flush queues and close DB connection.

 

### Simple Backtesting Implementation Plan

1.  **`BacktestEngine` Class:**
    - Takes `DataPersistenceService` to load historical data.
    - Uses a separate `EventEmitter` for isolated backtest event flow.
2.  **Process:**
    - Load all data for a specific `gameId`.
    - Instantiate strategies to be tested.
    - Emit `game:newGame` with historical start time.
    - Iterate through stored `price_updates` and `game_events`, emitting them onto the backtest event bus, respecting original time differences (scaled by a speed multiplier).
    - Strategies react to these replayed events and make simulated trades (which would also be recorded by a backtest-scoped `PlayerStateService`/`RiskManagerService` or directly logged by the backtest engine).
    - Emit `game:rugged` with historical end data.
3.  **Results:** Collect trade history and P&L for each strategy from the backtest run.

 

### Implementation Sequence (Initial Phase 4 Focus)

- **Week 1-2: Core Schema & `DataPersistenceService` Basics:**
  - Install `better-sqlite3`.
  - Implement `DataPersistenceService` with `setupDatabase` (schema creation) and `initialize`.
  - Implement event handlers and write logic for `games` and critical `game_events` (e.g., `newGame`, `rugged`) with transaction support.
- **Week 3-4: Complete Data Collection & Queuing:**
  - Implement full event listener suite in `DataPersistenceService` for `price_updates`, all `game_events`, `trades` (simulated).
  - Implement batched writing (`writeQueue` and `flushWriteQueues`).
  - Begin persistent data collection from live simulation runs.
  - Develop and integrate `strategy:gameCompleted` event and `strategy_performance` table saving.
- **Week 5-6: Query APIs & Basic Backtesting Prototype:**
  - Implement data retrieval methods in `DataPersistenceService`.
  - Build the initial `BacktestEngine` capable of replaying a single game's price history and basic events for one strategy.

 

---

> **Collaboration Note:**
> For optimal results, all collaborators—including agentic AI assistants—should consult `PROJECT_MEMORY.md` for a concise summary of the current architecture, priorities, and context.

<<<<<<< HEAD
_This README will be updated as the project progresses._
=======
*This README will be updated as the project progresses.* 

> **Collaboration Note:**
> For optimal results, all collaborators—including agentic AI assistants—should consult `PROJECT_MEMORY.md` for a concise summary of the current architecture, priorities, and context.

*This README will be updated as the project progresses.* 
>>>>>>> 3526876b
<|MERGE_RESOLUTION|>--- conflicted
+++ resolved
@@ -434,13 +434,4 @@
 > **Collaboration Note:**
 > For optimal results, all collaborators—including agentic AI assistants—should consult `PROJECT_MEMORY.md` for a concise summary of the current architecture, priorities, and context.
 
-<<<<<<< HEAD
-_This README will be updated as the project progresses._
-=======
-*This README will be updated as the project progresses.* 
-
-> **Collaboration Note:**
-> For optimal results, all collaborators—including agentic AI assistants—should consult `PROJECT_MEMORY.md` for a concise summary of the current architecture, priorities, and context.
-
-*This README will be updated as the project progresses.* 
->>>>>>> 3526876b
+*This README will be updated as the project progresses.* 